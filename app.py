--- conflicted
+++ resolved
@@ -41,12 +41,7 @@
 document_chunks = []
 document_embeddings = None
 
-<<<<<<< HEAD
 # ------------------------ Optimized Utility Functions ------------------------
-=======
-# ------------------------ Utility Functions ------------------------
-
->>>>>>> 98919c97
 def allowed_file(filename):
     return '.' in filename and filename.rsplit('.', 1)[1].lower() in app.config['ALLOWED_EXTENSIONS']
 
@@ -74,18 +69,11 @@
 def chunk_text(text):
     """Smart chunking with overlap for better context"""
     text_splitter = RecursiveCharacterTextSplitter(
-<<<<<<< HEAD
-        chunk_size=800,  # Smaller chunks for precision
-        chunk_overlap=150,
+        chunk_size=1000,  # Adjusted for larger documents
+        chunk_overlap=200,
         separators=["\n\n", "\n", ". ", " ", ""]  # Better semantic splitting
-=======
-        chunk_size=1000,      # larger chunk for better coherence
-        chunk_overlap=200,    # overlap helps LLM keep context
-        length_function=len
->>>>>>> 98919c97
     )
     return text_splitter.split_text(text)
-
 
 def create_index(text_chunks):
     global index, document_chunks, document_embeddings
@@ -102,7 +90,7 @@
     
     index.add(document_embeddings_np)  # Add the normalized embeddings
 
-def get_relevant_context(question, top_k=3):
+def get_relevant_context(question, top_k=5):
     """Enhanced context retrieval with keyword boosting"""
     start_time = time()
     
@@ -157,75 +145,29 @@
     
     return "\n".join(formatted)
 
-<<<<<<< HEAD
-def generate_rag_response(question, context, max_length=1000):
+def generate_rag_response(question, context, max_length=2000):  # Increased max_length
     """Optimized RAG response generation"""
     start_time = time()
     
     # Truncate context intelligently
     context = context[:max_length]
     
-    prompt = f"""Answer concisely in bullet points with emojis. Use only this context:
+    prompt = f"""Provide a detailed answer in bullet points with emojis. Use only this context:
     
 Context:
 {context}
 
 Question: {question}
 
-Answer (3-5 bullet points max):"""
-    
-=======
-def get_relevant_context(question, top_k=5):
-    question_lower = question.lower()
-    question_embedding = embedder.embed_query(question)
-    D, I = index.search(np.array([question_embedding]).astype('float32'), k=top_k)
-    matched_chunks = [document_chunks[i] for i in I[0]]
-
-    # Step 1: Keyword Boosting
-    keywords = set(question_lower.split())
-    priority_chunks = []
-
-    # Boost chunks that contain keywords, accuracy info, or known model names
-    for chunk in matched_chunks:
-        chunk_lower = chunk.lower()
-        if any(word in chunk_lower for word in keywords) or \
-           "inception-resnet" in chunk_lower or \
-           "%" in chunk_lower or \
-           "accuracy" in chunk_lower:
-            priority_chunks.append(chunk)
-
-    # Step 2: Return top filtered or fallback to matched
-    selected_chunks = priority_chunks if priority_chunks else matched_chunks
-
-    # Deduplicate chunks
-    seen = set()
-    unique_chunks = []
-    for chunk in selected_chunks:
-        if chunk not in seen:
-            unique_chunks.append(chunk)
-            seen.add(chunk)
-
-    return "\n---\n".join(unique_chunks)
-
-
-def generate_rag_response(question, context):
-    prompt = f"""You are a helpful assistant. Use the context below to answer the question.
-If the question is about a section like 'Introduction' or 'Conclusion', find and summarize that section from the context if possible.
-
-
-Context:
-{context}
-
-Question: {question}
-Answer:"""
->>>>>>> 98919c97
+Answer (5-7 bullet points max):"""  # Increased bullet points for more detail
+    
     try:
         response = llm(
             prompt,
-            max_new_tokens=200,
+            max_new_tokens=300,  # Increased token limit for more comprehensive answers
             temperature=0.3,  # Less randomness
             do_sample=False,
-            num_beams=3  # Faster than default
+            num_beams=5  # Increased beams for better quality
         )[0]['generated_text']
         
         print(f"LLM generation took {time() - start_time:.2f}s")
@@ -234,11 +176,8 @@
         print(f"Generation error: {str(e)}")
         return "⚠️ Error generating response"
 
+
 # ------------------------ Flask Routes ------------------------
-<<<<<<< HEAD
-=======
-
->>>>>>> 98919c97
 @app.route('/')
 def home():
     return render_template('index.html')
@@ -247,26 +186,17 @@
 def upload_file():
     if 'file' not in request.files:
         return jsonify({'error': 'No file part'}), 400
-<<<<<<< HEAD
-    
-=======
-
->>>>>>> 98919c97
+    
     file = request.files['file']
     if not file or file.filename == '':
         return jsonify({'error': 'No file selected'}), 400
-<<<<<<< HEAD
-    
-=======
-
->>>>>>> 98919c97
+    
     if not allowed_file(file.filename):
         return jsonify({'error': 'Invalid file type'}), 400
     
     try:
         filename = secure_filename(file.filename)
         os.makedirs(app.config['UPLOAD_FOLDER'], exist_ok=True)
-<<<<<<< HEAD
         filepath = os.path.join(app.config['UPLOAD_FOLDER'], filename)
         file.save(filepath)
         
@@ -275,49 +205,25 @@
             return jsonify({'error': 'Empty file'}), 400
         
         chunks = chunk_text(preprocess_text(text))
-=======
-        file_path = os.path.join(app.config['UPLOAD_FOLDER'], filename)
-        file.save(file_path)
-
-        text = extract_text_from_file(file_path)
-        if not text.strip():
-            return jsonify({'error': 'File is empty or could not be read'}), 400
-
-        preprocessed = preprocess_text(text)
-        chunks = chunk_text(preprocessed)
->>>>>>> 98919c97
         create_index(chunks)
-
+        
         return jsonify({
             'status': 'success',
             'filename': filename,
             'chunks': len(chunks)
         })
-<<<<<<< HEAD
-=======
-
->>>>>>> 98919c97
     except Exception as e:
         return jsonify({'error': str(e)}), 500
 
 @app.route('/ask', methods=['POST'])
 def ask_question():
     if index is None:
-<<<<<<< HEAD
         return jsonify({'error': 'Upload a document first'}), 400
     
     question = request.json.get('question', '').strip()
     if not question:
         return jsonify({'error': 'Empty question'}), 400
     
-=======
-        return jsonify({'error': 'No document uploaded yet'}), 400
-
-    question = request.json.get('question', '').strip()
-    if not question:
-        return jsonify({'error': 'No question provided'}), 400
-
->>>>>>> 98919c97
     try:
         context = get_relevant_context(question)
         answer = generate_rag_response(question, context)
@@ -325,7 +231,6 @@
         return jsonify({
             'question': question,
             'answer': answer,
-<<<<<<< HEAD
             'context_used': context[:500] + "..."  # Preview
         })
     except Exception as e:
@@ -352,36 +257,10 @@
         
         return jsonify({
             'summary': format_response(summary)
-=======
-            'context_used': context
->>>>>>> 98919c97
         })
     except Exception as e:
         return jsonify({'error': str(e)}), 500
-    
-@app.route('/summary', methods=['GET'])
-def summarize():
-    if not document_chunks:
-        return jsonify({'error': 'No document uploaded'}), 400
-
-    try:
-        context = "\n".join(document_chunks[:5])  # Take first few chunks
-        prompt = f"Summarize the following research paper content:\n{context}"
-        summary = llm(prompt, max_length=250, do_sample=False, temperature=0.3)[0]['generated_text']
-        return jsonify({'summary': summary})
-    except Exception as e:
-        return jsonify({'error': str(e)}), 500
-
-
-
-# ------------------------ Run App ------------------------
 
 if __name__ == '__main__':
-    print("Starting app...")
     os.makedirs(app.config['UPLOAD_FOLDER'], exist_ok=True)
-<<<<<<< HEAD
-    app.run(host='0.0.0.0', port=7860, debug=True)
-=======
-    port = int(os.environ.get("PORT", 7860))
-    app.run(debug=True, host='0.0.0.0', port=port)
->>>>>>> 98919c97
+    app.run(host='0.0.0.0', port=7860, debug=True)